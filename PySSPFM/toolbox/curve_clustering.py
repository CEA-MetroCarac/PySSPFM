--- conflicted
+++ resolved
@@ -17,12 +17,8 @@
 import matplotlib.pyplot as plt
 from matplotlib.patches import Patch
 
-<<<<<<< HEAD
-from PySSPFM.settings import get_setting
+from PySSPFM.settings import get_setting, copy_default_settings_if_not_exist
 from PySSPFM.utils.core.clustering import curve_clustering, cbar_map
-=======
-from PySSPFM.settings import get_setting, copy_default_settings_if_not_exist
->>>>>>> 9f9c52df
 from PySSPFM.utils.core.extract_params_from_file import \
     load_parameters_from_file
 from PySSPFM.utils.core.figure import print_plots, plot_graph
@@ -433,14 +429,8 @@
 def main(fname_json=None):
     """ Main function for data analysis. """
     # Extract parameters
-<<<<<<< HEAD
-    out = parameters()
     (user_pars, dir_path_in, dir_path_out, csv_file_path, verbose,
-     show_plots, save) = out
-=======
-    (user_pars, dir_path_in, dir_path_out, dir_path_in_props, verbose,
      show_plots, save) = parameters(fname_json=fname_json)
->>>>>>> 9f9c52df
     # Generate default path out
     dir_path_out = save_path_management(
         dir_path_in, dir_path_out, save=save,  dirname="curve_clustering",
