"""
Test spm_converter methods
"""
import pytest
from pytest import approx
import numpy as np

from examples.toolbox.ex_spm_converter import example_spm_converter


# class TestExtract(unittest.TestCase):

<<<<<<< HEAD

=======
>>>>>>> dba50db0
# Error when Nanoscope Analysis wheel is not installed
'''
def test_spm_converter_txt():
    """ Test example_spm_converter in txt file """
    dict_meas, script_dict = example_spm_converter('txt')

    sum_dict = np.sum([np.sum(val) for val in dict_meas.values()])

    target_script = {'Write Voltage Range (V)': (-10, 10),
                     'Write Number of Voltages': 51,
                     'Write Wave Form': 'Zero, up',
                     'Measurements Per Write': None,
                     'Write Segment Duration (ms)': 50,
                     'Write Samples Per Segment': 100,
                     'Read Voltage Range (V)': (0, 0),
                     'Read Number of Voltages': 8,
                     'Read Wave Form': 'Low to High',
                     'Measurements Per Read': None,
                     'Read Segment Duration (ms)': 50,
                     'Read Samples Per Segment': 100,
                     'Frequency Range (kHz)': (None, None)}

    assert sum_dict == approx(13119195.087875232)
    for key, value in target_script.items():
        assert script_dict[key] == value


def test_spm_converter_csv():
    """ Test example_spm_converter in csv file """
    dict_meas, script_dict = example_spm_converter('csv')

    sum_dict = np.sum([np.sum(val) for val in dict_meas.values()])

    target_script = {'Write Voltage Range (V)': (-10, 10),
                     'Write Number of Voltages': 51,
                     'Write Wave Form': 'Zero, up',
                     'Measurements Per Write': None,
                     'Write Segment Duration (ms)': 50,
                     'Write Samples Per Segment': 100,
                     'Read Voltage Range (V)': (0, 0),
                     'Read Number of Voltages': 8,
                     'Read Wave Form': 'Low to High',
                     'Measurements Per Read': None,
                     'Read Segment Duration (ms)': 50,
                     'Read Samples Per Segment': 100,
                     'Frequency Range (kHz)': (None, None)}

    assert sum_dict == approx(13119195.087875232)
    for key, value in target_script.items():
        assert script_dict[key] == value


@pytest.mark.slow
def test_spm_converter_xlsx():
    """ Test example_spm_converter in xlsx file """
    dict_meas, script_dict = example_spm_converter('xlsx')

    sum_dict = np.sum([np.sum(val) for val in dict_meas.values()])

    target_script = {'Write Voltage Range (V)': (-10, 10),
                     'Write Number of Voltages': 51,
                     'Write Wave Form': 'Zero, up',
                     'Measurements Per Write': None,
                     'Write Segment Duration (ms)': 50,
                     'Write Samples Per Segment': 100,
                     'Read Voltage Range (V)': (0, 0),
                     'Read Number of Voltages': 8,
                     'Read Wave Form': 'Low to High',
                     'Measurements Per Read': None,
                     'Read Segment Duration (ms)': 50,
                     'Read Samples Per Segment': 100,
                     'Frequency Range (kHz)': (None, None)}

    assert sum_dict == approx(13119195.087875232)
    for key, value in target_script.items():
        assert script_dict[key] == value
'''
<|MERGE_RESOLUTION|>--- conflicted
+++ resolved
@@ -1,93 +1,89 @@
-"""
-Test spm_converter methods
-"""
-import pytest
-from pytest import approx
-import numpy as np
-
-from examples.toolbox.ex_spm_converter import example_spm_converter
-
-
-# class TestExtract(unittest.TestCase):
-
-<<<<<<< HEAD
-
-=======
->>>>>>> dba50db0
-# Error when Nanoscope Analysis wheel is not installed
-'''
-def test_spm_converter_txt():
-    """ Test example_spm_converter in txt file """
-    dict_meas, script_dict = example_spm_converter('txt')
-
-    sum_dict = np.sum([np.sum(val) for val in dict_meas.values()])
-
-    target_script = {'Write Voltage Range (V)': (-10, 10),
-                     'Write Number of Voltages': 51,
-                     'Write Wave Form': 'Zero, up',
-                     'Measurements Per Write': None,
-                     'Write Segment Duration (ms)': 50,
-                     'Write Samples Per Segment': 100,
-                     'Read Voltage Range (V)': (0, 0),
-                     'Read Number of Voltages': 8,
-                     'Read Wave Form': 'Low to High',
-                     'Measurements Per Read': None,
-                     'Read Segment Duration (ms)': 50,
-                     'Read Samples Per Segment': 100,
-                     'Frequency Range (kHz)': (None, None)}
-
-    assert sum_dict == approx(13119195.087875232)
-    for key, value in target_script.items():
-        assert script_dict[key] == value
-
-
-def test_spm_converter_csv():
-    """ Test example_spm_converter in csv file """
-    dict_meas, script_dict = example_spm_converter('csv')
-
-    sum_dict = np.sum([np.sum(val) for val in dict_meas.values()])
-
-    target_script = {'Write Voltage Range (V)': (-10, 10),
-                     'Write Number of Voltages': 51,
-                     'Write Wave Form': 'Zero, up',
-                     'Measurements Per Write': None,
-                     'Write Segment Duration (ms)': 50,
-                     'Write Samples Per Segment': 100,
-                     'Read Voltage Range (V)': (0, 0),
-                     'Read Number of Voltages': 8,
-                     'Read Wave Form': 'Low to High',
-                     'Measurements Per Read': None,
-                     'Read Segment Duration (ms)': 50,
-                     'Read Samples Per Segment': 100,
-                     'Frequency Range (kHz)': (None, None)}
-
-    assert sum_dict == approx(13119195.087875232)
-    for key, value in target_script.items():
-        assert script_dict[key] == value
-
-
-@pytest.mark.slow
-def test_spm_converter_xlsx():
-    """ Test example_spm_converter in xlsx file """
-    dict_meas, script_dict = example_spm_converter('xlsx')
-
-    sum_dict = np.sum([np.sum(val) for val in dict_meas.values()])
-
-    target_script = {'Write Voltage Range (V)': (-10, 10),
-                     'Write Number of Voltages': 51,
-                     'Write Wave Form': 'Zero, up',
-                     'Measurements Per Write': None,
-                     'Write Segment Duration (ms)': 50,
-                     'Write Samples Per Segment': 100,
-                     'Read Voltage Range (V)': (0, 0),
-                     'Read Number of Voltages': 8,
-                     'Read Wave Form': 'Low to High',
-                     'Measurements Per Read': None,
-                     'Read Segment Duration (ms)': 50,
-                     'Read Samples Per Segment': 100,
-                     'Frequency Range (kHz)': (None, None)}
-
-    assert sum_dict == approx(13119195.087875232)
-    for key, value in target_script.items():
-        assert script_dict[key] == value
-'''
+"""
+Test spm_converter methods
+"""
+import pytest
+from pytest import approx
+import numpy as np
+
+from examples.toolbox.ex_spm_converter import example_spm_converter
+
+
+# class TestExtract(unittest.TestCase):
+
+# Error when Nanoscope Analysis wheel is not installed
+'''
+def test_spm_converter_txt():
+    """ Test example_spm_converter in txt file """
+    dict_meas, script_dict = example_spm_converter('txt')
+
+    sum_dict = np.sum([np.sum(val) for val in dict_meas.values()])
+
+    target_script = {'Write Voltage Range (V)': (-10, 10),
+                     'Write Number of Voltages': 51,
+                     'Write Wave Form': 'Zero, up',
+                     'Measurements Per Write': None,
+                     'Write Segment Duration (ms)': 50,
+                     'Write Samples Per Segment': 100,
+                     'Read Voltage Range (V)': (0, 0),
+                     'Read Number of Voltages': 8,
+                     'Read Wave Form': 'Low to High',
+                     'Measurements Per Read': None,
+                     'Read Segment Duration (ms)': 50,
+                     'Read Samples Per Segment': 100,
+                     'Frequency Range (kHz)': (None, None)}
+
+    assert sum_dict == approx(13119195.087875232)
+    for key, value in target_script.items():
+        assert script_dict[key] == value
+
+
+def test_spm_converter_csv():
+    """ Test example_spm_converter in csv file """
+    dict_meas, script_dict = example_spm_converter('csv')
+
+    sum_dict = np.sum([np.sum(val) for val in dict_meas.values()])
+
+    target_script = {'Write Voltage Range (V)': (-10, 10),
+                     'Write Number of Voltages': 51,
+                     'Write Wave Form': 'Zero, up',
+                     'Measurements Per Write': None,
+                     'Write Segment Duration (ms)': 50,
+                     'Write Samples Per Segment': 100,
+                     'Read Voltage Range (V)': (0, 0),
+                     'Read Number of Voltages': 8,
+                     'Read Wave Form': 'Low to High',
+                     'Measurements Per Read': None,
+                     'Read Segment Duration (ms)': 50,
+                     'Read Samples Per Segment': 100,
+                     'Frequency Range (kHz)': (None, None)}
+
+    assert sum_dict == approx(13119195.087875232)
+    for key, value in target_script.items():
+        assert script_dict[key] == value
+
+
+@pytest.mark.slow
+def test_spm_converter_xlsx():
+    """ Test example_spm_converter in xlsx file """
+    dict_meas, script_dict = example_spm_converter('xlsx')
+
+    sum_dict = np.sum([np.sum(val) for val in dict_meas.values()])
+
+    target_script = {'Write Voltage Range (V)': (-10, 10),
+                     'Write Number of Voltages': 51,
+                     'Write Wave Form': 'Zero, up',
+                     'Measurements Per Write': None,
+                     'Write Segment Duration (ms)': 50,
+                     'Write Samples Per Segment': 100,
+                     'Read Voltage Range (V)': (0, 0),
+                     'Read Number of Voltages': 8,
+                     'Read Wave Form': 'Low to High',
+                     'Measurements Per Read': None,
+                     'Read Segment Duration (ms)': 50,
+                     'Read Samples Per Segment': 100,
+                     'Frequency Range (kHz)': (None, None)}
+
+    assert sum_dict == approx(13119195.087875232)
+    for key, value in target_script.items():
+        assert script_dict[key] == value
+'''